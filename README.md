--- conflicted
+++ resolved
@@ -37,74 +37,16 @@
 
 ## 🛠️ The Tech Behind It
 
-| Category             | Technology / Service                                     |
-|----------------------|----------------------------------------------------------|
-| **Backend**          | Python, FastAPI                                          |
-| **Frontend**         | HTML, CSS, JavaScript                                    |
-| **AI Services**      |                                                          |
-|     ↳ Language Model | [Google Gemini](https://aistudio.google.com/)            |
-|     ↳ Speech-to-Text | [AssemblyAI](https://www.assemblyai.com/)                |
-|     ↳ Text-to-Speech | [Murf AI](https://murf.ai/)                              |
-|**Templates**         |Jinja2
-| **Styling**          |Modern CSS with glass-morphism effects
+| Category      | Technology / Service                                       |
+|---------------|------------------------------------------------------------|
+| **Backend** | Python, FastAPI                                            |
+| **Frontend** | HTML, CSS, JavaScript                                      |
+| **AI Services** |                                                            |
+| ↳ Language Model | [Google Gemini](https://aistudio.google.com/)            |
+| ↳ Speech-to-Text | [AssemblyAI](https://www.assemblyai.com/)                |
+| ↳ Text-to-Speech | [Murf AI](https://murf.ai/)                              |
 
 ---
-
-### Project Structure
-<<<<<<< HEAD
-```
-The project is organized into a clean, maintainable structure that separates concerns.
-/voiceflow-ai
-|
-|-- /schemas                          # Pydantic models for API data structures 
-|   |-- chat_schemas.py
-|
-|-- /services                         # Modules for external AI services (STT, LLM, TTS)
-=======
-
-The project is organized into a clean, maintainable structure that separates concerns.
-/voiceflow-ai
-|
-|-- /schemas              # Pydantic models for API data structures 
-|   |-- chat_schemas.py
-|
-|-- /services             # Modules for external AI services (STT, LLM, TTS)
->>>>>>> 33b4825a
-|   |-- stt_service.py
-|   |-- llm_service.py
-|   |-- tts_service.py 
-|
-<<<<<<< HEAD
-|-- /static                           # Frontend assets
-=======
-|-- /static               # Frontend assets
->>>>>>> 33b4825a
-|   |-- script.js
-|   |-- style.css
-|   |-- fallback_audio.mp3
-|   |-- background.jpg 
-|
-|-- /templates 
-<<<<<<< HEAD
-|   -- index.html                     # Main HTML file
-|
-|-- .env                              # For storing API keys
-|-- app.py                            # The main FastAPI server
-|-- chat_history.json                 # Stores conversation history
-|-- requirements.txt                  # Python dependencies
-`-- README.md                         # This file
-```
-=======
-|   -- index.html        # Main HTML file
-|
-|-- .env                  # For storing API keys
-|-- app.py                # The main FastAPI server
-|-- chat_history.json     # Stores conversation history
-|-- requirements.txt      # Python dependencies
-`-- README.md             # This file
-
----
->>>>>>> 33b4825a
 
 ## 🚀 How to Get It Running
 
@@ -177,57 +119,4 @@
     F -->|Creates Audio File & Sends URL to| C;
     C -->|Sends Audio URL Back to| B;
     B -->|Plays the Audio| G[You Hear the Response];
-```
-## 📖 Usage Guide
-
-- **Starting a Conversation:** Click the microphone button to start recording, speak your message, and click the button again to stop.
-- **New Session:** Click the "New Chat" button in the top-right corner to start a fresh conversation.
-- **Continue a Session:** Simply use the URL with the `session_id` in it to pick up a conversation where you left off.
-
-<<<<<<< HEAD
-#### Session Management
-- **New Session**: Visit `http://localhost:8000` for a new conversation
-- **Continue Session**: Use `http://localhost:8000/?session_id=your-session-id` to continue previous conversations
-
----
-## 🔧 Configuration
-
-### Environment Variables
-     All required API keys should be set in your `.env` file:
-```bash
-# Required - Get from respective service websites
-MURF_API_KEY=your_key_here
-GEMINI_API_KEY=your_key_here
-ASSEMBLYAI_API_KEY=your_key_here
-```
-### API Key Sources
-- **Murf AI**: https://murf.ai/
-- **Google Gemini**: https://makersuite.google.com/app/apikey
-- **AssemblyAI**: https://www.assemblyai.com/
-
-
-
-## 🐛 Troubleshooting
-
-### Common Issues
-
-**1. API Key Errors**
-- Ensure all API keys are correctly set in `.env`
-- Check API key validity and quota limits
-
-**2. Microphone Access**
-- Ensure browser has microphone permissions
-- Check if HTTPS is required for microphone access
-
-**3. Audio Playback Issues**
-- Check browser console for JavaScript errors
-- Ensure audio format compatibility (MP3/WAV)
-=======
----
-
-## 🐛 Troubleshooting
-
-- **API Key Errors:** Ensure all API keys are correctly set in your `.env` file and that you have not exceeded any usage limits.
-- **Microphone Access:** Make sure you have granted microphone permissions to the browser for this site.
-- **Audio Playback Issues:** Check the browser console (F12) for any JavaScript errors that might be preventing the audio from playing.
->>>>>>> 33b4825a
+```